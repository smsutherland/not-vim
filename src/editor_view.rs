--- conflicted
+++ resolved
@@ -12,14 +12,9 @@
 /// This struct is a wrapper around [`Editor`] and [`Deref`]s to [`Editor`].
 /// It stores extra information pertaining to how the contained [`Editor`] will be rendered.
 pub struct EditorView {
-<<<<<<< HEAD
-    /// Which [`Mode`] is the editor currently in.
-    pub mode: Mode,
-=======
     pub editor: Editor,
     /// The bottom status bar of the editor.
     status_bar: StatusBar,
->>>>>>> 2be00c0e
 }
 
 impl EditorView {
@@ -100,20 +95,4 @@
             frame.set_char(c, region.width - 15 + x as u16, bottom)
         }
     }
-<<<<<<< HEAD
-}
-
-/// An enumeration of possible editor modes.
-#[derive(Debug, PartialEq, Eq, Clone, Copy)]
-pub enum Mode {
-    /// Normal mode.
-    ///
-    /// This mode is mainly for navigation and editing text.
-    Normal,
-    /// Insert mode.
-    ///
-    /// This mode is specifically for inserting text into the buffer.
-    Insert,
-=======
->>>>>>> 2be00c0e
 }